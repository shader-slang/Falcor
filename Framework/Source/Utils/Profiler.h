/***************************************************************************
# Copyright (c) 2015, NVIDIA CORPORATION. All rights reserved.
#
# Redistribution and use in source and binary forms, with or without
# modification, are permitted provided that the following conditions
# are met:
#  * Redistributions of source code must retain the above copyright
#    notice, this list of conditions and the following disclaimer.
#  * Redistributions in binary form must reproduce the above copyright
#    notice, this list of conditions and the following disclaimer in the
#    documentation and/or other materials provided with the distribution.
#  * Neither the name of NVIDIA CORPORATION nor the names of its
#    contributors may be used to endorse or promote products derived
#    from this software without specific prior written permission.
#
# THIS SOFTWARE IS PROVIDED BY THE COPYRIGHT HOLDERS ``AS IS'' AND ANY
# EXPRESS OR IMPLIED WARRANTIES, INCLUDING, BUT NOT LIMITED TO, THE
# IMPLIED WARRANTIES OF MERCHANTABILITY AND FITNESS FOR A PARTICULAR
# PURPOSE ARE DISCLAIMED.  IN NO EVENT SHALL THE COPYRIGHT OWNER OR
# CONTRIBUTORS BE LIABLE FOR ANY DIRECT, INDIRECT, INCIDENTAL, SPECIAL,
# EXEMPLARY, OR CONSEQUENTIAL DAMAGES (INCLUDING, BUT NOT LIMITED TO,
# PROCUREMENT OF SUBSTITUTE GOODS OR SERVICES; LOSS OF USE, DATA, OR
# PROFITS; OR BUSINESS INTERRUPTION) HOWEVER CAUSED AND ON ANY THEORY
# OF LIABILITY, WHETHER IN CONTRACT, STRICT LIABILITY, OR TORT
# (INCLUDING NEGLIGENCE OR OTHERWISE) ARISING IN ANY WAY OUT OF THE USE
# OF THIS SOFTWARE, EVEN IF ADVISED OF THE POSSIBILITY OF SUCH DAMAGE.
***************************************************************************/
#pragma once
#include <string>
#include <map>
#include <functional>
#include <vector>
#include "API/GpuTimer.h"
#include "Utils/CpuTimer.h"
#include "FalcorConfig.h"
#include <stack>

namespace Falcor
{
    extern bool gProfileEnabled;

    class GpuTimer;

    /** Basic wrapper to calculate and store a string's hash value.
    */
    struct HashedString
    {
        static std::hash<std::string> hashFunc;

        HashedString(const std::string& s) : str(s), hash(hashFunc(s)) {}

        const std::string str;
        const size_t hash;
    };

    struct EventCounter
    {
<<<<<<< HEAD
        int numRootSignatureChanges = 0; 
=======
        int numRootSignatureChanges = 0;
>>>>>>> 370e4ffb
        int numFlushes = 0;
        int numDescriptorHeapAllocations = 0;
        int numDrawCalls = 0;
        int numMaterialChanges = 0;
        int numParamBlockUpdates = 0;
        int numDescriptors = 0, numDescriptorTables = 0;
        int numSetRootDescriptorTableCalls = 0;
        int numDescriptorChunkSwitches = 0;
        int numOutOfChunks = 0;
<<<<<<< HEAD
        int numMaterials = 0;
=======
>>>>>>> 370e4ffb
        void Clear()
        {
            numRootSignatureChanges = 0;
            numDescriptorHeapAllocations = 0;
            numDrawCalls = 0;
            numMaterialChanges = 0;
            numFlushes = 0;
            numParamBlockUpdates = 0;
            numDescriptors = 0;
            numSetRootDescriptorTableCalls = 0;
            numDescriptorChunkSwitches = 0;
            numOutOfChunks = 0;
        }
    };

    extern EventCounter gEventCounter;

    /** Container class for CPU/GPU profiling.
        This class uses the most accurately available CPU and GPU timers to profile given events. It automatically creates event hierarchies based on the order of the calls made.
        This class uses a double-buffering scheme for GPU profiling to avoid GPU stalls.
        CProfilerEvent is a wrapper class which together with scoping can simplify event profiling.
    */
    class Profiler
    {
    public:

#if _PROFILING_LOG == 1
        static void flushLog();
#endif

        struct EventData
        {
            virtual ~EventData() {}
            std::string name;
            struct FrameData
            {
                std::vector<GpuTimer::SharedPtr> pTimers;
                size_t currentTimer = 0;
            };
            FrameData frameData[2]; // Double-buffering, to avoid GPU flushes

            std::stack<size_t> callStack;
            CpuTimer::TimePoint cpuStart;
            CpuTimer::TimePoint cpuEnd;
            float cpuTotal = 0;
            float gpuTotal = 0;
            uint32_t level;
#if _PROFILING_LOG == 1
            int stepNr = 0;
            int filesWritten = 0;
            float cpuMs[_PROFILING_LOG_BATCH_SIZE];
            float gpuMs[_PROFILING_LOG_BATCH_SIZE];
#endif
        };

        /** Start profiling a new event and update the events hierarchies.
            \param[in] name The event name.
        */
        inline static void startEvent(const HashedString& name) { startEvent(name, getEvent(name)); }

        /** Start profiling a new event and update the events hierarchies.
            \param[in] name The event name.
            \param[in] event The event if previously looked up.
            \note This version supports dropping the event-lookup if the event is already available.
        */
        static void startEvent(const HashedString& name, EventData *pEvent);

        /** Finish profiling a new event and update the events hierarchies.
            \param[in] name The event name.
        */
        inline static void endEvent(const HashedString& name) { endEvent(name, getEvent(name)); }

        /** Finish profiling a new event and update the events hierarchies.
            \param[in] name The event name.
            \param[in] event The event if previously looked up.
            \note This version supports dropping the event-lookup if the event is already available.
        */
        static void endEvent(const HashedString& name, EventData *pEvent);

        /** Finish profiling for the entire frame.
            Due to the double-buffering nature of the profiler, the results returned are for the previous frame.
            \param[out] profileResults A string containing the the profiling results.
        */
        static void endFrame(std::string& profileResults);

        /** Create a new event and register and initialize it using \ref initNewEvent.
            \param[in] name The event name.
        */
        static EventData* createNewEvent(const HashedString& name);
        
        /** Initialize a previously generated event.
            Used to do the default initialization without creating the actual event instance, to support derived event types. See \ref Cuda::Profiler::EventData.
            \param[out] pEvent Event to initialize
            \param[in] name New event name
        */
        static void initNewEvent(EventData *pEvent, const HashedString& name);

        /** Get the event, or create a new one if the event does not yet exist.
            This is a public interface to facilitate more complicated construction of event names and finegrained control over the profiled region.
        */
        static EventData* getEvent(const HashedString& name);

        /** Returns the event or \c nullptr if the event is not known.
            Can be used as a predicate.
        */
        static EventData* isEventRegistered(const HashedString& name);

        /** Clears all the events. 
            Useful if you want to start profiling a different technique with different events.
        */
        static void clearEvents();

    private:
        static std::map<size_t, EventData*> sProfilerEvents;
        static std::vector<EventData*> sProfilerVector;
        static uint32_t sCurrentLevel;
        static uint32_t sGpuTimerIndex;
    };

    /** Helper class for starting and ending profiling events.
        The class C'tor and D'tor call Profiler#StartEvent() and Profiler#EndEvent(). This class can be used with scoping to simplify event creation.\n
        The PROFILE macro wraps creation of local CProfilerEvent objects when profiling is enabled, and does nothing when profiling is disabled, so should be used instead of directly creating CProfilerEvent objects.
    */
    class ProfilerEvent
    {
    public:
        /** C'tor
        */
        ProfilerEvent(const HashedString& name) : mName(name) { if(gProfileEnabled) { Profiler::startEvent(name); } }
        /** D'tor
        */
        ~ProfilerEvent() { if(gProfileEnabled) {Profiler::endEvent(mName); }}

    private:
        const HashedString mName;
    };

#if _PROFILING_ENABLED
#define PROFILE(_name) static const Falcor::HashedString hashed ## _name(#_name); Falcor::ProfilerEvent _profileEvent(hashed ## _name);
#else
#define PROFILE(_name)
#endif
}<|MERGE_RESOLUTION|>--- conflicted
+++ resolved
@@ -55,11 +55,7 @@
 
     struct EventCounter
     {
-<<<<<<< HEAD
-        int numRootSignatureChanges = 0; 
-=======
         int numRootSignatureChanges = 0;
->>>>>>> 370e4ffb
         int numFlushes = 0;
         int numDescriptorHeapAllocations = 0;
         int numDrawCalls = 0;
@@ -69,10 +65,6 @@
         int numSetRootDescriptorTableCalls = 0;
         int numDescriptorChunkSwitches = 0;
         int numOutOfChunks = 0;
-<<<<<<< HEAD
-        int numMaterials = 0;
-=======
->>>>>>> 370e4ffb
         void Clear()
         {
             numRootSignatureChanges = 0;
