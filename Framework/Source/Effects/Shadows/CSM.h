--- conflicted
+++ resolved
@@ -122,11 +122,7 @@
         void setDepthBias(float depthBias) { mCsmData.depthBias = depthBias; }
 
         void setSdsmReadbackLatency(uint32_t latency);
-<<<<<<< HEAD
-
         void setEvsmBlur(uint32_t kernelWidth, float sigma);
-=======
->>>>>>> b0cfd618
     private:
         CascadedShadowMaps(uint32_t mapWidth, uint32_t mapHeight, Light::SharedConstPtr pLight, Scene::SharedConstPtr pScene, uint32_t cascadeCount, ResourceFormat shadowMapFormat);
         Light::SharedConstPtr mpLight;
