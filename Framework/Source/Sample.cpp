/***************************************************************************
# Copyright (c) 2015, NVIDIA CORPORATION. All rights reserved.
#
# Redistribution and use in source and binary forms, with or without
# modification, are permitted provided that the following conditions
# are met:
#  * Redistributions of source code must retain the above copyright
#    notice, this list of conditions and the following disclaimer.
#  * Redistributions in binary form must reproduce the above copyright
#    notice, this list of conditions and the following disclaimer in the
#    documentation and/or other materials provided with the distribution.
#  * Neither the name of NVIDIA CORPORATION nor the names of its
#    contributors may be used to endorse or promote products derived
#    from this software without specific prior written permission.
#
# THIS SOFTWARE IS PROVIDED BY THE COPYRIGHT HOLDERS ``AS IS'' AND ANY
# EXPRESS OR IMPLIED WARRANTIES, INCLUDING, BUT NOT LIMITED TO, THE
# IMPLIED WARRANTIES OF MERCHANTABILITY AND FITNESS FOR A PARTICULAR
# PURPOSE ARE DISCLAIMED.  IN NO EVENT SHALL THE COPYRIGHT OWNER OR
# CONTRIBUTORS BE LIABLE FOR ANY DIRECT, INDIRECT, INCIDENTAL, SPECIAL,
# EXEMPLARY, OR CONSEQUENTIAL DAMAGES (INCLUDING, BUT NOT LIMITED TO,
# PROCUREMENT OF SUBSTITUTE GOODS OR SERVICES; LOSS OF USE, DATA, OR
# PROFITS; OR BUSINESS INTERRUPTION) HOWEVER CAUSED AND ON ANY THEORY
# OF LIABILITY, WHETHER IN CONTRACT, STRICT LIABILITY, OR TORT
# (INCLUDING NEGLIGENCE OR OTHERWISE) ARISING IN ANY WAY OUT OF THE USE
# OF THIS SOFTWARE, EVEN IF ADVISED OF THE POSSIBILITY OF SUCH DAMAGE.
***************************************************************************/
#include "Framework.h"
#include "Sample.h"
#include <map>
#include <fstream>
#include "API/Window.h"
#include "Graphics/Program/Program.h"
#include "Utils/Platform/OS.h"
#include "API/FBO.h"
#include "VR/OpenVR/VRSystem.h"
#include "Utils/Platform/ProgressBar.h"
#include "Utils/StringUtils.h"
#include <sstream>
#include <iomanip>

namespace Falcor
{
    Sample::Sample()
    {
        QueryPerformanceFrequency(&timerFreq);
    }

    void Sample::handleWindowSizeChange()
    {
        if (!gpDevice) return;
        // Tell the device to resize the swap chain
        mpDefaultFBO = gpDevice->resizeSwapChain(mpWindow->getClientAreaWidth(), mpWindow->getClientAreaHeight());
        mpDefaultPipelineState->setFbo(mpDefaultFBO);

        // Tell the GUI the swap-chain size changed
        mpGui->onWindowResize(mpDefaultFBO->getWidth(), mpDefaultFBO->getHeight());

        // Call the user callback
        onResizeSwapChain();
    }

    void Sample::handleKeyboardEvent(const KeyboardEvent& keyEvent)
    {
        if (keyEvent.type == KeyboardEvent::Type::KeyPressed)
        {
            mPressedKeys.insert(keyEvent.key);
        }
        else if (keyEvent.type == KeyboardEvent::Type::KeyReleased)
        {
            mPressedKeys.erase(keyEvent.key);
        }

        if(gpDevice)
        {
            // Check if the GUI consumes it
            if (mpGui->onKeyboardEvent(keyEvent))
            {
                return;
            }

            // Checks if should toggle zoom
            mpPixelZoom->onKeyboardEvent(keyEvent);

            // Consume system messages first
            if (keyEvent.type == KeyboardEvent::Type::KeyPressed)
            {
                if (keyEvent.mods.isShiftDown && keyEvent.key == KeyboardEvent::Key::F12)
                {
                    initVideoCapture();
                }
                else if (!keyEvent.mods.isAltDown && !keyEvent.mods.isCtrlDown && !keyEvent.mods.isShiftDown)
                {
                    switch (keyEvent.key)
                    {
                    case KeyboardEvent::Key::F12:
                        mCaptureScreen = true;
                        break;
#if _PROFILING_ENABLED
                    case KeyboardEvent::Key::P:
                        gProfileEnabled = !gProfileEnabled;
                        break;
#endif
                    case KeyboardEvent::Key::V:
                        mVsyncOn = !mVsyncOn;
                        gpDevice->toggleVSync(mVsyncOn);
                        mFrameRate.resetClock();
                        break;
                    case KeyboardEvent::Key::F1:
                        toggleText(!mShowText);
                        break;
                    case KeyboardEvent::Key::F2:
                        toggleUI(!mShowUI);
                        break;
                    case KeyboardEvent::Key::F5:
                        Program::reloadAllPrograms();
                        onDataReload();
                        break;
                    case KeyboardEvent::Key::Escape:
                        if (mVideoCapture.pVideoCapture)
                        {
                            endVideoCapture();
                        }
                        else
                        {
                            mpWindow->shutdown();
                        }
                        break;
                    case KeyboardEvent::Key::Equal:
                        mFreezeTime = !mFreezeTime;
                        break;
                    }
                }
            }
        }

        // If we got here, this is a user specific message
        onKeyEvent(keyEvent);
    }

    void Sample::handleMouseEvent(const MouseEvent& mouseEvent)
    {
        if(gpDevice)
        {
            if (mpGui->onMouseEvent(mouseEvent)) return;
            if (mpPixelZoom->onMouseEvent(mouseEvent)) return;
        }
        onMouseEvent(mouseEvent);
    }

    // Sample functions
    Sample::~Sample()
    {
        if (mVideoCapture.pVideoCapture)
        {
            endVideoCapture();
        }

        VRSystem::cleanup();

        mpGui.reset();
        mpDefaultPipelineState.reset();
        mpDefaultFBO.reset();
        mpTextRenderer.reset();
        mpPixelZoom.reset();
        mpRenderContext.reset();
        if(gpDevice) gpDevice->cleanup();
        gpDevice.reset();
    }

    void Sample::run(const SampleConfig& config, uint32_t argc, char** argv)
    {
        mTimeScale = config.timeScale;
        mFixedTimeDelta = config.fixedTimeDelta;
        mFreezeTime = config.freezeTimeOnStartup;

        // Start the logger
        Logger::init();
        Logger::showBoxOnError(config.showMessageBoxOnError);

        // Create the window
        mpWindow = Window::create(config.windowDesc, this);
        if (mpWindow == nullptr)
        {
            logError("Failed to create device and window");
            return;
        }

        // Show the progress bar
        ProgressBar::MessageList msgList =
        {
            { "Initializing Falcor" },
            { "Takes a while, doesn't it?" },
            { "Don't get too bored now" },
            { "Getting there" },
            { "Loading. Seriously, loading" },
            { "Are we there yet?"},
            { "NI!"}
        };

        ProgressBar::SharedPtr pBar = ProgressBar::create(msgList);

        if(is_set(config.flags, SampleConfig::Flags::DoNotCreateDevice) == false)
        {
            Device::Desc d = config.deviceDesc;
            gpDevice = Device::create(mpWindow, config.deviceDesc);
            if (gpDevice == nullptr)
            {
                logError("Failed to create device");
                return;
            }

            if (config.deviceCreatedCallback != nullptr)
            {
                config.deviceCreatedCallback();
            }

            // Get the default objects before calling onLoad()
            mpDefaultFBO = gpDevice->getSwapChainFbo();
            mpDefaultPipelineState = GraphicsState::create();
            mpDefaultPipelineState->setFbo(mpDefaultFBO);
            mpRenderContext = gpDevice->getRenderContext();
            mpRenderContext->setGraphicsState(mpDefaultPipelineState);

            // Init the UI
            initUI();

            mpPixelZoom = PixelZoom::create(mpDefaultFBO.get());
        }
        else
        {
            mShowText = false;
            mShowUI = false;
        }

#ifdef _WIN32
        // Set the icon
        setWindowIcon("Framework\\Nvidia.ico", mpWindow->getApiHandle());

        if (argc == 0 || argv == nullptr)
        {
            mArgList.parseCommandLine(GetCommandLineA());
        }
        else
#endif
        {
            mArgList.parseCommandLine(concatCommandLine(argc, argv));
        }

        // Load and run
        onLoad();
        pBar = nullptr;

        mFrameRate.resetClock();
        mpWindow->msgLoop();

        onShutdown();
        Logger::shutdown();
    }

    void Sample::calculateTime()
    {
        if (mFixedTimeDelta > 0.0f)
        {
            mCurrentTime += mFixedTimeDelta * mTimeScale;
        }
        else if (mFreezeTime == false)
        {
            float elapsedTime = mFrameRate.getLastFrameTime() * mTimeScale;
            mCurrentTime += elapsedTime;
        }
    }

    void Sample::setSampleGuiWindowSize(uint32_t width, uint32_t height)
    {
        mSampleGuiWidth = width;
        mSampleGuiHeight = height;
    }

    void Sample::renderGUI()
    {
        mpGui->beginFrame();

        constexpr char help[] =
            "  'F1'      - Show\\Hide text\n"
            "  'F2'      - Show\\Hide GUI\n"
            "  'F5'      - Reload shaders\n"
            "  'ESC'     - Quit\n"
            "  'V'       - Toggle VSync\n"
            "  'F12'     - Capture screenshot\n"
            "  'Shift+F12' - Video capture\n"
            "  '='       - Pause\\resume timer\n"
            "  'Z'       - Zoom in on a pixel\n"
            "  'MouseWheel' - Change level of zoom\n"
#if _PROFILING_ENABLED
            "  'P'       - Enable profiling\n";
#else
            ;
#endif

        mpGui->pushWindow("Falcor", mSampleGuiWidth, mSampleGuiHeight, 20, 40, false);
        mpGui->addText("Keyboard Shortcuts");
        mpGui->addTooltip(help, true);

        if (mpGui->beginGroup("Global Controls"))
        {
            mpGui->addFloatVar("Time", mCurrentTime, 0, FLT_MAX);
            mpGui->addFloatVar("Time Scale", mTimeScale, 0, FLT_MAX);

            if (mVideoCapture.pVideoCapture == nullptr)
            {
                mpGui->addFloatVar("Fixed Time Delta", mFixedTimeDelta, 0, FLT_MAX);
            }

            if (mpGui->addButton("Reset"))
            {
                mCurrentTime = 0.0f;
            }

            if (mpGui->addButton(mFreezeTime ? "Play" : "Pause", true))
            {
                mFreezeTime = !mFreezeTime;
            }

            if (mpGui->addButton("Stop", true))
            {
                mFreezeTime = true;
                mCurrentTime = 0.0f;
            }
            
            mCaptureScreen = mpGui->addButton("Screen Capture");
            if (mpGui->addButton("Video Capture", true))
            {
                initVideoCapture();
            }

            mpGui->endGroup();
        }

        onGuiRender();
        mpGui->popWindow();
        
        if (mVideoCapture.pUI)
        {
            mVideoCapture.pUI->render(mpGui.get());
        }

        mpGui->render(mpRenderContext.get(), mFrameRate.getLastFrameTime());
    }

    void Sample::renderFrame()
    {
        gEventCounter.Clear();
        if (gpDevice && gpDevice->isWindowOccluded())
        {
            return;
        }
        const int timingStartFrame = 30;
        const int timingTotalFrames = 500;
        LARGE_INTEGER startTime;
        QueryPerformanceCounter(&startTime);
        mFrameRate.newFrame();
        {
            PROFILE(onFrameRender);
            // The swap-chain FBO might have changed between frames, so get it
            if(gpDevice)
            {
                mpDefaultFBO = gpDevice->getSwapChainFbo();
                mpRenderContext = gpDevice->getRenderContext();
                // Bind the default state
                mpRenderContext->setGraphicsState(mpDefaultPipelineState);
                mpDefaultPipelineState->setFbo(mpDefaultFBO);
            }
            calculateTime();
            onFrameRender();
        }
        {
            PROFILE(renderGUI);
            if (mShowUI)
            {
                renderGUI();
            }
        }

        renderText(getFpsMsg(), glm::vec2(10, 10));
        if(mpPixelZoom)
        {
            mpPixelZoom->render(mpRenderContext.get(), gpDevice->getSwapChainFbo().get());
        }

        captureVideoFrame();
        printProfileData();
        if (mCaptureScreen)
        {
            captureScreen();
        }
        LARGE_INTEGER endCpuTime;
        QueryPerformanceCounter(&endCpuTime);
        if(gpDevice)
        {
            PROFILE(present);
            gpDevice->present();
        }
        LARGE_INTEGER endFullTime;
        QueryPerformanceCounter(&endFullTime);
        if (bTimingMode)
        {
            double cpuTime = (endCpuTime.QuadPart - startTime.QuadPart) / (double)timerFreq.QuadPart;
            double fullTime = (endFullTime.QuadPart - startTime.QuadPart) / (double)timerFreq.QuadPart;
<<<<<<< HEAD
            if (gEventCounter.numFlushes <= 1)
=======
            if (gEventCounter.numFlushes != 0)
>>>>>>> 447a9683
            {
                frameId--;
            }
            else
            {
                if (frameId >= timingStartFrame)
                {
                    maxCpuTime = std::max(maxCpuTime, cpuTime);
                    minCpuTime = std::min(minCpuTime, cpuTime);
                    totalCpuTime += cpuTime;
                    maxFullFrameTime = std::max(maxFullFrameTime, fullTime);
                    minFullFrameTime = std::min(minFullFrameTime, fullTime);
                    totalFullFrameTime += fullTime;
                    int frameCount = frameId - timingStartFrame + 1;
                    if (frameCount == timingTotalFrames)
                    {
                        FILE* f = fopen("times.txt", "wb");
                        fprintf(f, "%.2f %.2f %.2f %.2f %.2f %.2f", minCpuTime*1000.0, maxCpuTime*1000.0, totalCpuTime*1000.0 / frameCount,
                            minFullFrameTime*1000.0, maxFullFrameTime*1000.0, totalFullFrameTime*1000.0 / frameCount);
                        fclose(f);
                        shutdownApp();
                    }
                }
            }
        }
        frameId++;
    }

    std::string Sample::captureScreen(const std::string explicitFilename, const std::string explicitOutputDirectory)
    {
        mCaptureScreen = false;

        std::string filename = explicitFilename != "" ? explicitFilename : getExecutableName();
        std::string outputDirectory = explicitOutputDirectory != "" ? explicitOutputDirectory : getExecutableDirectory();

        std::string pngFile;
        if (findAvailableFilename(filename, outputDirectory, "png", pngFile))
        {
            Texture::SharedPtr pTexture = gpDevice->getSwapChainFbo()->getColorTexture(0);
            pTexture->captureToFile(0, 0, pngFile);
        }
        else
        {
            logError("Could not find available filename when capturing screen");
            return "";
        }

         return pngFile;
    }

    void Sample::initUI()
    {
        mpGui = Gui::create(mpDefaultFBO->getWidth(), mpDefaultFBO->getHeight());
        mpTextRenderer = TextRenderer::create();
    }

    const std::string Sample::getFpsMsg() const
    {
        std::stringstream strstr;
        if (mShowText)
        {
            float msPerFrame = mFrameRate.getAverageFrameTime();
            std::string msStr = std::to_string(msPerFrame);
            strstr << std::to_string(int(ceil(1000 / msPerFrame))) + " FPS (" + msStr.erase(msStr.size() - 4) + " ms/frame)";
            if (mVsyncOn) strstr << std::string(", VSync");

            strstr << " descHeapAlloc: " << gEventCounter.numDescriptorHeapAllocations <<
                " drawCalls: " << gEventCounter.numDrawCalls << " materialChanges: " << gEventCounter.numMaterialChanges
                << " rootSigChanges: " << gEventCounter.numRootSignatureChanges << " numFlushes: " << gEventCounter.numFlushes
                << " paramUpd: " << gEventCounter.numParamBlockUpdates
                << " dscTbls: " << gEventCounter.numDescriptorTables << " dscs: " << gEventCounter.numDescriptors;
        }
        return strstr.str();
    }

    void Sample::toggleText(bool enabled)
    {
        mShowText = enabled && gpDevice;
    }

    void Sample::resizeSwapChain(uint32_t width, uint32_t height)
    {
        mpWindow->resize(width, height);
        mpPixelZoom->onResizeSwapChain(gpDevice->getSwapChainFbo().get());
    }

    bool Sample::isKeyPressed(const KeyboardEvent::Key& key) const
    {
        return mPressedKeys.find(key) != mPressedKeys.cend();
    }

    void Sample::renderText(const std::string& msg, const glm::vec2& position, const glm::vec2 shadowOffset) const
    {
        if (mShowText)
        {
            // Render outline first
            if (shadowOffset.x != 0.f || shadowOffset.y != 0)
            {
                const glm::vec3 oldColor = mpTextRenderer->getTextColor();
                mpTextRenderer->setTextColor(glm::vec3(0.f));   // Black outline 
                mpTextRenderer->begin(mpRenderContext, position + shadowOffset);
                mpTextRenderer->renderLine(msg);
                mpTextRenderer->end();
                mpTextRenderer->setTextColor(oldColor);
            }
            mpTextRenderer->begin(mpRenderContext, position);
            mpTextRenderer->renderLine(msg);
            mpTextRenderer->end();
        }
    }

    void Sample::printProfileData()
    {
#if _PROFILING_ENABLED
        if (gProfileEnabled)
        {
            std::string profileMsg;
            Profiler::endFrame(profileMsg);
            renderText(profileMsg, glm::vec2(10, 300));
        }
#endif
    }

    void Sample::initVideoCapture()
    {
        if (mVideoCapture.pUI == nullptr)
        {
            mVideoCapture.pUI = VideoEncoderUI::create(20, 300, 240, 220, [this]() {startVideoCapture(); }, [this]() {endVideoCapture(); });
        }
    }

    void Sample::startVideoCapture()
    {
        // Create the Capture Object and Framebuffer.
        VideoEncoder::Desc desc;
        desc.flipY = false;
        desc.codec = mVideoCapture.pUI->getCodec();
        desc.filename = mVideoCapture.pUI->getFilename();
        desc.format = mpDefaultFBO->getColorTexture(0)->getFormat();
        desc.fps = mVideoCapture.pUI->getFPS();
        desc.height = mpDefaultFBO->getHeight();
        desc.width = mpDefaultFBO->getWidth();
        desc.bitrateMbps = mVideoCapture.pUI->getBitrate();
        desc.gopSize = mVideoCapture.pUI->getGopSize();

        mVideoCapture.pVideoCapture = VideoEncoder::create(desc);

        assert(mVideoCapture.pVideoCapture);
        mVideoCapture.pFrame = new uint8_t[desc.width*desc.height * 4];

        mVideoCapture.sampleTimeDelta = mFixedTimeDelta;
        mFixedTimeDelta = 1.0f / (float)desc.fps;

        if (mVideoCapture.pUI->useTimeRange())
        {
            if (mVideoCapture.pUI->getStartTime() > mVideoCapture.pUI->getEndTime())
            {
                mFixedTimeDelta = -mFixedTimeDelta;
            }
            mCurrentTime = mVideoCapture.pUI->getStartTime();
            if (!mVideoCapture.pUI->captureUI())
            {
                mShowUI = false;
            }
        }
    }
 
    void Sample::endVideoCapture()
    {
        if (mVideoCapture.pVideoCapture)
        {
            mVideoCapture.pVideoCapture->endCapture();
            mShowUI = true;
        }
        mVideoCapture.pUI = nullptr;
        mVideoCapture.pVideoCapture = nullptr;
        safe_delete_array(mVideoCapture.pFrame);
        mFixedTimeDelta = mVideoCapture.sampleTimeDelta;
    }

    void Sample::captureVideoFrame()
    {
        if (mVideoCapture.pVideoCapture)
        {
            mVideoCapture.pVideoCapture->appendFrame(mpRenderContext->readTextureSubresource(mpDefaultFBO->getColorTexture(0).get(), 0).data());

            if (mVideoCapture.pUI->useTimeRange())
            {
                if (mFixedTimeDelta >= 0)
                {
                    if (mCurrentTime >= mVideoCapture.pUI->getEndTime())
                    {
                        endVideoCapture();
                    }
                }
                else if (mCurrentTime < mVideoCapture.pUI->getEndTime())
                {
                    endVideoCapture();
                }
            }
        }
    }

    void Sample::shutdownApp()
    {
        mpWindow->shutdown();
    }

    void Sample::pollForEvents()
    {
        mpWindow->pollForEvents();
    }

    void Sample::setWindowTitle(const std::string& title)
    {
        mpWindow->setWindowTitle(title);
    }
}<|MERGE_RESOLUTION|>--- conflicted
+++ resolved
@@ -407,11 +407,8 @@
         {
             double cpuTime = (endCpuTime.QuadPart - startTime.QuadPart) / (double)timerFreq.QuadPart;
             double fullTime = (endFullTime.QuadPart - startTime.QuadPart) / (double)timerFreq.QuadPart;
-<<<<<<< HEAD
+
             if (gEventCounter.numFlushes <= 1)
-=======
-            if (gEventCounter.numFlushes != 0)
->>>>>>> 447a9683
             {
                 frameId--;
             }
