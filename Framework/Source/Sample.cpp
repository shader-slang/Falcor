--- conflicted
+++ resolved
@@ -421,29 +421,19 @@
                 {
                     maxCpuTime = std::max(maxCpuTime, cpuTime);
                     minCpuTime = std::min(minCpuTime, cpuTime);
-<<<<<<< HEAD
-=======
                     maxGpuTime = std::max(maxGpuTime, mGpuTime);
                     minGpuTime = std::min(minGpuTime, mGpuTime);
->>>>>>> 370e4ffb
                     totalCpuTime += cpuTime;
                     maxFullFrameTime = std::max(maxFullFrameTime, fullTime);
                     minFullFrameTime = std::min(minFullFrameTime, fullTime);
                     totalFullFrameTime += fullTime;
-<<<<<<< HEAD
-=======
                     totalGpuTime += mGpuTime;
->>>>>>> 370e4ffb
                     int frameCount = frameId - timingStartFrame + 1;
                     if (frameCount == timingTotalFrames)
                     {
                         FILE* f = fopen("times.txt", "wb");
                         fprintf(f, "%.2f %.2f %.2f %.2f %.2f %.2f", minCpuTime*1000.0, maxCpuTime*1000.0, totalCpuTime*1000.0 / frameCount,
-<<<<<<< HEAD
-                            minFullFrameTime*1000.0, maxFullFrameTime*1000.0, totalFullFrameTime*1000.0 / frameCount);
-=======
                             minGpuTime*1000.0, maxGpuTime*1000.0, totalGpuTime*1000.0 / frameCount);
->>>>>>> 370e4ffb
                         fclose(f);
                         shutdownApp();
                     }
@@ -485,18 +475,12 @@
     {
         std::stringstream strstr;
         if (mShowText)
-<<<<<<< HEAD
-        { 
-            float msPerFrame = mFrameRate.getAverageFrameTime();
-            std::string msStr = std::to_string(msPerFrame);
-=======
         {
             float msPerFrame = mFrameRate.getAverageFrameTime();
             std::string msStr = std::to_string(msPerFrame);
             strstr.setf(std::ios::fixed, std::ios::floatfield);
             strstr.precision(3);
             strstr << "GPU: " << mGpuTime << ", ";
->>>>>>> 370e4ffb
             strstr << std::to_string(int(ceil(1000 / msPerFrame))) + " FPS (" + msStr.erase(msStr.size() - 4) + " ms/frame)";
             if (mVsyncOn) strstr << std::string(", VSync");
 
@@ -506,12 +490,7 @@
                 << " paramUpd: " << gEventCounter.numParamBlockUpdates
                 << " dscTbls: " << gEventCounter.numDescriptorTables << " dscs: " << gEventCounter.numDescriptors
                 << "\nSetGraphicsRootDescriptorTable calls: " << gEventCounter.numSetRootDescriptorTableCalls
-<<<<<<< HEAD
-                << " chunkSwitch: " << gEventCounter.numDescriptorChunkSwitches << " outOfChunks: " << gEventCounter.numOutOfChunks
-                << " numMaterials: " << gEventCounter.numMaterials;
-=======
                 << " chunkSwitch: " << gEventCounter.numDescriptorChunkSwitches << " outOfChunks: " << gEventCounter.numOutOfChunks;
->>>>>>> 370e4ffb
         }
         return strstr.str();
     }
